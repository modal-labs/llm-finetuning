--- conflicted
+++ resolved
@@ -167,11 +167,7 @@
 
 ### Multi-GPU training
 
-<<<<<<< HEAD
-We recommend [DeepSpeed](https://github.com/microsoft/DeepSpeed) for multi-GPU training, which is easy to set up. `axolotl` provides several default deepspeed JSON [configurations](https://github.com/OpenAccess-AI-Collective/axolotl/tree/main/deepspeed_configs) and Modal makes it easy to [attach multiple GPUs](https://modal.com/docs/guide/gpu#gpu-acceleration) of any type in code, so all you need to do is specify which of these configs you'd like to use.
-=======
 We recommend [DeepSpeed](https://github.com/microsoft/DeepSpeed) for multi-GPU training, which is easy to set up. `axolotl` provides several default deepspeed JSON [configurations](https://github.com/axolotl-ai-cloud/axolotl/tree/main/deepspeed_configs) and Modal makes it easy to [attach multiple GPUs](https://modal.com/docs/guide/gpu#gpu-acceleration) of any type in code, so all you need to do is specify which of these configs you'd like to use.
->>>>>>> 116260af
 
 First edit the DeepSpeed config in your `.yml`:
 
